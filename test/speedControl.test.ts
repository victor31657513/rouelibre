--- conflicted
+++ resolved
@@ -79,14 +79,8 @@
 
   it('computes arc length ratios reflecting inside and outside lines', () => {
     const curvature = 1 / 25
-<<<<<<< HEAD
     const insideOffset = (Math.sign(curvature) || 1) * 2
     const outsideOffset = -insideOffset
-=======
-    const insideOffset = -2
-    const outsideOffset = 2
->>>>>>> f0abd98a
-
     const insideRatio = computeOffsetArcLengthRatio(curvature, insideOffset)
     const outsideRatio = computeOffsetArcLengthRatio(curvature, outsideOffset)
 
