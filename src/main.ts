--- conflicted
+++ resolved
@@ -86,18 +86,14 @@
 let positions = new Float32Array(N * 3)
 let last = performance.now()
 let animating = false
-<<<<<<< HEAD
+
 const cameraHeight = 2
 const cameraPrev = new THREE.Vector3()
-=======
-const cameraHeight = 1.7
-const cameraPivot = new THREE.Vector3()
 let orbitYaw = 0
 let orbitPitch = 0
 const orbitRadius = 10
 let isOrbiting = false
 const lastPointer = new THREE.Vector2()
->>>>>>> cd7020ba
 
 const raycaster = new THREE.Raycaster()
 const mouse = new THREE.Vector2()
